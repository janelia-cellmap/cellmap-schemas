--- conflicted
+++ resolved
@@ -1,10 +1,6 @@
 [tool.poetry]
 name = "cellmap-schemas"
-<<<<<<< HEAD
-version = "0.3.0"
-=======
-version = "0.2.0"
->>>>>>> 18078b29
+version = "0.4.0"
 description = "Schemas for data used by the Cellmap project team at Janelia Research Campus."
 authors = ["Davis Vann Bennett <davis.v.bennett@gmail.com>"]
 readme = "README.md"
